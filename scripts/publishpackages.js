--- conflicted
+++ resolved
@@ -7,20 +7,11 @@
 
 /* eslint-env node */
 
-<<<<<<< HEAD
-'use strict';
-
-const { Listr } = require( 'listr2' );
-const releaseTools = require( '@ckeditor/ckeditor5-dev-release-tools' );
-const { provideToken } = require( '@ckeditor/ckeditor5-dev-release-tools/lib/utils/cli' );
-const parseArguments = require( './utils/parsearguments' );
-const getListrOptions = require( './utils/getlistroptions' );
-=======
 import { Listr } from 'listr2';
 import releaseTools from '@ckeditor/ckeditor5-dev-release-tools';
 import { provideToken } from '@ckeditor/ckeditor5-dev-release-tools/lib/utils/cli';
-import parseArguments from './parsearguments';
->>>>>>> 630074a9
+import parseArguments from './utils/parsearguments.js';
+import getListrOptions from './utils/getlistroptions.js';
 
 const cliArguments = parseArguments( process.argv.slice( 2 ) );
 const latestVersion = releaseTools.getLastFromChangelog();
