{
  "name": "@ckeditor/ckeditor5-react",
  "version": "1.1.1",
  "main": "dist/ckeditor.js",
  "description": "Official React component for CKEditor 5 – the best browser-based rich text editor.",
  "keywords": [
    "wysiwyg",
    "rich text",
    "editor",
    "html",
    "contentEditable",
    "editing",
    "react",
    "react-component",
    "ckeditor",
    "ckeditor5",
    "ckeditor 5"
  ],
  "dependencies": {
    "lodash-es": "^4.17.11",
    "prop-types": "^15.6.1"
  },
  "devDependencies": {
    "@babel/core": "^7.0.0",
    "@babel/preset-env": "^7.3.1",
    "@babel/preset-react": "^7.0.0",
<<<<<<< HEAD
    "@ckeditor/ckeditor5-build-classic": "^11.0.1",
    "@ckeditor/ckeditor5-dev-env": "^15.0.0",
=======
    "@ckeditor/ckeditor5-build-classic": "^12.0.0",
    "@ckeditor/ckeditor5-dev-env": "^13.0.2",
>>>>>>> bdb2ce36
    "@ckeditor/ckeditor5-dev-utils": "^11.0.1",
    "babel-loader": "^8.0.5",
    "chai": "^4.1.2",
    "enzyme": "^3.3.0",
    "enzyme-adapter-react-16": "^1.1.1",
    "istanbul-instrumenter-loader": "^3.0.0",
    "karma": "^4.0.0",
    "karma-browserstack-launcher": "^1.3.0",
    "karma-chai": "^0.1.0",
    "karma-chrome-launcher": "^2.2.0",
    "karma-coverage": "^1.1.1",
    "karma-coveralls": "^2.0.0",
    "karma-firefox-launcher": "^1.0.1",
    "karma-mocha": "^1.3.0",
    "karma-mocha-reporter": "^2.2.4",
    "karma-sinon": "^1.0.5",
    "karma-sourcemap-loader": "^0.3.7",
    "karma-webpack": "^3.0.0",
    "minimist": "^1.2.0",
    "mocha": "^5.2.0",
    "react": "^16.0.0",
    "react-dom": "^16.0.0",
    "sinon": "^7.2.3",
    "uglifyjs-webpack-plugin": "^1.2.7",
    "webpack": "^4.16.0",
    "webpack-cli": "^3.1.0"
  },
  "peerDependencies": {
    "react": "^16.0.0"
  },
  "engines": {
    "node": ">=8.0.0",
    "npm": ">=5.7.1"
  },
  "scripts": {
    "build": "webpack --mode production",
    "develop": "webpack --mode development --watch",
    "changelog": "node ./scripts/changelog.js",
<<<<<<< HEAD
    "release:bump-version": "node ./scripts/bump-version.js",
    "release:publish": "node ./scripts/publish.js",
    "preversion": "npm run build; if [ -n \"$(git status dist/ --porcelain)\" ]; then git add -u dist/ && git commit -m 'Internal: Build.'; fi",
=======
    "prerelease": "npm run build",
>>>>>>> bdb2ce36
    "release": "node ./scripts/release.js",
    "test": "node ./scripts/test.js",
    "coverage": "node ./scripts/test.js --coverage"
  },
  "repository": {
    "type": "git",
    "url": "https://github.com/ckeditor/ckeditor5-react.git"
  },
  "files": [
    "dist"
  ],
  "author": "CKSource (http://cksource.com/)",
  "license": "GPL-2.0-or-later",
  "bugs": {
    "url": "https://github.com/ckeditor/ckeditor5-react/issues"
  },
  "homepage": "https://github.com/ckeditor/ckeditor5-react"
}<|MERGE_RESOLUTION|>--- conflicted
+++ resolved
@@ -24,13 +24,8 @@
     "@babel/core": "^7.0.0",
     "@babel/preset-env": "^7.3.1",
     "@babel/preset-react": "^7.0.0",
-<<<<<<< HEAD
-    "@ckeditor/ckeditor5-build-classic": "^11.0.1",
+    "@ckeditor/ckeditor5-build-classic": "^12.0.0",
     "@ckeditor/ckeditor5-dev-env": "^15.0.0",
-=======
-    "@ckeditor/ckeditor5-build-classic": "^12.0.0",
-    "@ckeditor/ckeditor5-dev-env": "^13.0.2",
->>>>>>> bdb2ce36
     "@ckeditor/ckeditor5-dev-utils": "^11.0.1",
     "babel-loader": "^8.0.5",
     "chai": "^4.1.2",
@@ -69,14 +64,9 @@
     "build": "webpack --mode production",
     "develop": "webpack --mode development --watch",
     "changelog": "node ./scripts/changelog.js",
-<<<<<<< HEAD
     "release:bump-version": "node ./scripts/bump-version.js",
     "release:publish": "node ./scripts/publish.js",
-    "preversion": "npm run build; if [ -n \"$(git status dist/ --porcelain)\" ]; then git add -u dist/ && git commit -m 'Internal: Build.'; fi",
-=======
-    "prerelease": "npm run build",
->>>>>>> bdb2ce36
-    "release": "node ./scripts/release.js",
+    "preversion": "npm run build",
     "test": "node ./scripts/test.js",
     "coverage": "node ./scripts/test.js --coverage"
   },
